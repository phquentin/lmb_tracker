import numpy as np

from .parameters import TrackerParameters
from .target import Target
from .gm import GM

class LMB():
    """
    Main class of the labeled multi bernoulli filter implementation.

    Parameters
    ----------
    params : TrackerParameter, optional
        Parameter object containing all tracker parameters required by all subclasses.
        Gets initialized with default parameters, in case no object is passed.
    
    LMB-Class specific Parameters
    ------
    params.log_p_survival : float
        Target survival probability as log-likelihood
    params.p_birth : float
        Maximum birth probability of targets
    params.adaptive_birth_th : float
        Birth probability threshold for existence probability of targets
    params.log_r_prun_th : float
        Log-likelihood threshold of target existence probability for pruning

    dtype_extract : numpy dtype
        dtype of the extracted targets

    Attributes
    ----------
    targets : array_like
        List of currently active targets
    """
    def __init__(self, params=None):
        self._ts = 0
        self.params = params if params else TrackerParameters()
        self.log_p_survival = np.log(self.params.p_survival)
        self.p_birth = self.params.p_birth
        self.adaptive_birth_th = self.params.adaptive_birth_th
        self.log_r_prun_th = self.params.log_r_prun_th
        self.ranked_assign = self.params.ranked_assign

        self.targets = [] # list of currently tracked targets
<<<<<<< HEAD
        self.targets.append(Target(1, pdf=GM(params=params)))
        self.targets.append(Target(2, pdf=GM(params=params, x0=[20.,50.,0.,0.])))
        self.targets.append(Target(3, pdf=GM(params=params, x0=[1.,-1.,0.,0.])))
        self.targets.append(Target(4, pdf=GM(params=params, x0=[-10.,-10.,0.,0.])))
        self.targets.append(Target(5, pdf=GM(params=params, x0=[10.,10.,0.,0.])))

        self.dtype_exctract = np.dtype([('x', 'f4', self.params.dim_x),
                                        ('P', 'f4', (self.params.dim_x, self.params.dim_x)),
                                        ('r','f4'),
                                        ('label', 'u4')])
                        
=======
        self._spawn_target(log_r=0., x0=None)
        self._spawn_target(log_r=0., x0=[20.,50.,0.,0.])
        self._spawn_target(log_r=0., x0=[1.,-1.,0.,0.])
        self._spawn_target(log_r=0., x0=[-10.,-10.,0.,0.])
        self._spawn_target(log_r=0., x0=[10.,10.,0.,0.])
>>>>>>> f6ac0f37

    def update(self,z):
        """
        Main function to update the internal tracker state with a measuerement

        Parameters
        ----------
        z: measurement object (class to be implemented)

        Returns
        -------
        out: array_like
            updated tracks
        """
        self._ts += 1
        print('Update step ', self._ts)

        self.predict()
        self.correct(z)

        return self.extract(self._select())

    def predict(self):
        """
        Prediction step of LMB tracker

        Predicts states and existence probabilities of every currently tracked target
        """
        for target in self.targets:
            target.predict(self.log_p_survival)
        
        print('Predicted targets ', self.targets)


    def correct(self, z):
        """
        Correction step of LMB tracker

        Correct the predicted track states and their existence probabililities using the new measurement

        Parameters
        ----------
        z: measurement object (class to be implemented)
        """
        ## 1. Create target-measurement associations and calculate each log_likelihood
        ## create association cost matrix with first column for death and second for missed detection
        ## (initialize with min prob --> high negative value due to log): 
        N = len(self.targets)
        M = len(z['z'])
        C = np.zeros((N, 2 + M))
        ## compute entries of cost matrix for each target-measurement association (including misdetection)
        for i, target in enumerate(self.targets):
            # associations and missed detection (second-last column)
            C[i, range(M + 1)] = target.create_assignments(z)
            # died or not born (last column)
            C[i, (M + 1)] = target.nll_false()

        ## Ranked assignment 
        ## 2. Compute hypothesis weights using specified ranked assignment algorithm
        hyp_weights = np.zeros((N, M + 2))
        self.ranked_assign(C, hyp_weights)
        #hyp_weights = np.log(hyp_weights)
        ## 3. Calculate resulting existence probability of each target
        for i, target in enumerate(self.targets):
            target.correct(hyp_weights[i,:-1])

        print('Corrected targets ', self.targets)
        self._adaptive_birth(z, hyp_weights[:,:-2])
        ## 4. Prune targets
        self._prune()
        print('Corrected, born, and pruned targets ', self.targets)


    def _adaptive_birth(self, Z, assign_weights):
        """
        Adaptive birth of targets based on measurement

        New targets are born at the measurement locations based on the 
        assignment probabilities of these measurements: The higher the 
        probability of a measurement being assign to any existing target,
        the lower the birth probability of a new target at this position.

        The implementation is based on the proposed algorithm in
        S. Reuter et al., "The Labeled Multi-Bernoulli Filter", 2014

        Parameters
        ----------
        Z : array_like
            measurements
        assign_weights : array_like
            Weights of all track-measurement assignments (without missed detection or deaths)
            Shape: num_tracks x num_measurements
        """
        # Probability of each measurement being assigned to an existing target
        z_assign_prob = np.sum(assign_weights, axis=0)
        not_assigned_sum = sum(1 - z_assign_prob)

        if not_assigned_sum > 1e-9:
            for z, prob in zip(Z, z_assign_prob):
                # limit the birth existence probability to the configured p_birth
                prob_birth = np.minimum(self.p_birth, (1 - prob)/not_assigned_sum)
                # Spawn only new targets which exceed the existence prob threshold
                if prob_birth > self.adaptive_birth_th:
                    self._spawn_target(np.log(prob_birth), x0=[z['z'][0], z['z'][1], 0., 0.])


    def _prune(self):
        """
        Pruning of tracks

        Selection according to the configured pruning threshold for the existence probability.
        TODO: limit the remaining tracks to the configured maximum number based on 
        descending existence probability. 
        """
        self.targets = [t for t in self.targets if t.log_r > self.log_r_prun_th]


    def _select(self):
        """
        Select tracks based on existence probability

        Computes the most likely number of tracks and selects for this number of tracks the Gaussian
        mixture component with the highest weight of the tracks with the highest existence probability.
        """

        #select_mask = [target.log_r > self.params.sel_log_r for target in self.targets]
        #(d for d, s in izip(data, selectors) if s)
        selected_targets = [target for target in self.targets if target.log_r > self.params.sel_log_r]
        print(len(selected_targets))
        
        return selected_targets

    def _spawn_target(self, log_r, x0):
        """
        Spawn new target instances

        Parameters
        ----------
        log_r : float
            Log likelihood of initial existence probability
        x0 : array_like
            Initial state
        """
<<<<<<< HEAD
        pass

    def extract(self, selection):

        extracted_tracks = np.zeros(len(selection), dtype=self.dtype_exctract)   

        for i, target in enumerate(selection):
            mc_extract_ind = np.argmax(target.pdf.mc['log_w'])
            extracted_tracks[i]['x'] = target.pdf.mc[mc_extract_ind]['x']
            extracted_tracks[i]['P'] = target.pdf.mc[mc_extract_ind]['P']
            extracted_tracks[i]['r'] = target.log_r
            extracted_tracks[i]['label'] = target.label
           
        return extracted_tracks      
      

        
=======
        label = '{}.{}'.format(self._ts, len(self.targets)) 
        self.targets.append(Target(label, log_r=log_r, pdf=GM(params=self.params, x0=x0)))
>>>>>>> f6ac0f37
<|MERGE_RESOLUTION|>--- conflicted
+++ resolved
@@ -41,27 +41,19 @@
         self.adaptive_birth_th = self.params.adaptive_birth_th
         self.log_r_prun_th = self.params.log_r_prun_th
         self.ranked_assign = self.params.ranked_assign
-
-        self.targets = [] # list of currently tracked targets
-<<<<<<< HEAD
-        self.targets.append(Target(1, pdf=GM(params=params)))
-        self.targets.append(Target(2, pdf=GM(params=params, x0=[20.,50.,0.,0.])))
-        self.targets.append(Target(3, pdf=GM(params=params, x0=[1.,-1.,0.,0.])))
-        self.targets.append(Target(4, pdf=GM(params=params, x0=[-10.,-10.,0.,0.])))
-        self.targets.append(Target(5, pdf=GM(params=params, x0=[10.,10.,0.,0.])))
-
         self.dtype_exctract = np.dtype([('x', 'f4', self.params.dim_x),
                                         ('P', 'f4', (self.params.dim_x, self.params.dim_x)),
                                         ('r','f4'),
                                         ('label', 'u4')])
                         
-=======
+        self.targets = [] # list of currently tracked targets
         self._spawn_target(log_r=0., x0=None)
         self._spawn_target(log_r=0., x0=[20.,50.,0.,0.])
         self._spawn_target(log_r=0., x0=[1.,-1.,0.,0.])
         self._spawn_target(log_r=0., x0=[-10.,-10.,0.,0.])
         self._spawn_target(log_r=0., x0=[10.,10.,0.,0.])
->>>>>>> f6ac0f37
+
+
 
     def update(self,z):
         """
@@ -205,8 +197,10 @@
         x0 : array_like
             Initial state
         """
-<<<<<<< HEAD
-        pass
+
+        label = '{}.{}'.format(self._ts, len(self.targets)) 
+        self.targets.append(Target(label, log_r=log_r, pdf=GM(params=self.params, x0=x0)))
+        
 
     def extract(self, selection):
 
@@ -223,7 +217,4 @@
       
 
         
-=======
-        label = '{}.{}'.format(self._ts, len(self.targets)) 
-        self.targets.append(Target(label, log_r=log_r, pdf=GM(params=self.params, x0=x0)))
->>>>>>> f6ac0f37
+ 