--- conflicted
+++ resolved
@@ -113,7 +113,6 @@
         ## (initialize with min prob --> high negative value due to log): 
         N = len(self.targets)
         M = len(z['z'])
-<<<<<<< HEAD
         if N > 0:
             C = np.zeros((N, 2 + M))
             ## compute entries of cost matrix for each target-measurement association (including misdetection)
@@ -126,7 +125,7 @@
             ## Ranked assignment 
             ## 2. Compute hypothesis weights using specified ranked assignment algorithm
             hyp_weights = np.zeros((N, M + 2))
-            self.ranked_assign(C, hyp_weights)
+            self.ranked_assign(C, hyp_weights, self.ranked_assign_num)
             ## 3. Calculate resulting existence probability of each target
             for i, target in enumerate(self.targets):
                 target.correct(hyp_weights[i,:-1])
@@ -134,24 +133,6 @@
         else:
             # No tracked targets yet, set all assignment weights to 0
             hyp_weights = np.zeros((1, M + 2))
-=======
-        C = np.zeros((N, 2 + M))
-        ## compute entries of cost matrix for each target-measurement association (including misdetection)
-        for i, target in enumerate(self.targets):
-            # associations and missed detection (second-last column)
-            C[i, range(M + 1)] = target.create_assignments(z)
-            # died or not born (last column)
-            C[i, (M + 1)] = target.nll_false()
-
-        ## Ranked assignment 
-        ## 2. Compute hypothesis weights using specified ranked assignment algorithm
-        hyp_weights = np.zeros((N, M + 2))
-        self.ranked_assign(C, hyp_weights, self.ranked_assign_num)
-        #hyp_weights = np.log(hyp_weights)
-        ## 3. Calculate resulting existence probability of each target
-        for i, target in enumerate(self.targets):
-            target.correct(hyp_weights[i,:-1])
->>>>>>> 1a716f16
 
         self._adaptive_birth(z, hyp_weights[:,:-2])
         ## 4. Prune targets
