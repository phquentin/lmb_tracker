import os
from shutil import copyfile
import numpy as np
from numpy import linspace
from datetime import datetime

import matplotlib.pyplot as plt
import matplotlib.lines as mlines
from matplotlib import cm
from matplotlib.backends.backend_pdf import PdfPages

import motmetrics as mm


def evaluate_point_2D(tracks_gt, tracks_est, max_d2, plot = False):
    """
    Evaluates tracker results by MOT Challenge metrics for 2D point tracking problems
    
    Parameters
    ----------
    tracks_gt: ndarray
        Array of ground truth tracks (dtype = SimParameters.dt_tracks)

    tracks_est: ndarray
        Array of estimated tracks (dtype = SimParameters.dt_tracks)

    max_d2: int 
        Maximum squared euclidian distance for which py-motmetrics creates a hypothesis between a ground truth track and estimated track   

    Returns
    -------
    out: (pandas.DataFrame, list of pandas.DataFrame)
        (Contains the MOT-metric results for the complete evaluation time, 
         Contains the MOT-events for each times step of the complete evaluation time)
    """

    acc = mm.MOTAccumulator(auto_id=True)
    mot_ts_results = []

    NUMBER_TS = np.amax(tracks_gt['ts']) + 1
   
    for ts in range(NUMBER_TS):

        gt_labels_ts = tracks_gt[tracks_gt['ts']==ts]['label']
        est_labels_ts = tracks_est[tracks_est['ts']==ts]['label']
        
        gt_states_ts = tracks_gt[tracks_gt['ts']==ts]['x']
        est_states_ts = tracks_est[tracks_est['ts']==ts]['x']
       
        hypothesis_distance_ts = mm.distances.norm2squared_matrix(gt_states_ts, est_states_ts, max_d2=max_d2)
        frameid = acc.update(gt_labels_ts, est_labels_ts, hypothesis_distance_ts)
        mot_ts_results.append(acc.mot_events.loc[frameid])
     
    mh = mm.metrics.create()
    mot_summary = mh.compute(acc, metrics=mm.metrics.motchallenge_metrics, name='acc')
   
    return(mot_summary, mot_ts_results)


def prepare_results_dir(unique_dir_name):
    """
    Creates the results folder and saves the filter parameter file into it.

    Parameters
    ----------
    unique_dir_name: str
        Unique name of the folder storing the results

    Returns
    -------
    out: str
        Relative path of the created folder
    """
    results_folder = 'eval_results'
    
    # check for directory eval_results, if not there create it
    if not os.path.isdir(results_folder):
        os.mkdir(results_folder)

    dir_name = os.path.join(results_folder, unique_dir_name)
    # check for directory of results, if not there create it
    if not os.path.isdir(dir_name):
        os.mkdir(dir_name)
    
    # Copy filter parameter file into results directory
    param_dir = 'lmb'
    param_file = 'parameters.py'
    try:
        copyfile(os.path.join(param_dir, param_file), os.path.join(dir_name, param_file))
    except(FileNotFoundError):
        print("Parameter file {} not found. Unable to copy.".format(os.path.join(param_dir, param_file)))
    
    return dir_name


def create_report_point_2D(tracks_gt, tracks_est, mot_summary, mot_ts_results):
    """
    Creates a pdf evaluation report for multi-target 2D point tracking problems
    and saves it in /examples/eval_results

    Generates:

        - a plot showing the ground truth tracks and track estimates in the two 
          2D plane for the complete evaluation time with a table containing the 
          corresponding MOT-metric results.

        - a plot for each time step showing the ground truth tracks till that
          time step, the track estimates for that time step and a corresponding
          table containing the MOT-events for that time step.
    
    TODO: - incorporate clutter
    
    Parameters
    ----------
    tracks_gt: ndarray
        Array of ground truth tracks (dtype = SimParameters.dt_tracks)

    tracks_est: ndarray
        Array of estimated tracks (dtype = SimParameters.dt_tracks)

    mot_summary: pandas.DataFrame 
        Contains the MOT-metric results for the complete evaluation time

    mot_ts_results: list of pandas.DataFrame 
        Contains the MOT-events for each times step of the complete evaluation time     
    """
    print("\n Generating evaluation report...")

    NUMBER_TS = np.amax(tracks_gt['ts']) + 1
    gt_labels = np.unique(tracks_gt['label'])
    est_labels = np.unique(tracks_est['label'])

    # create colors for estimated track markers
    NUM_COLORS = len(est_labels)
    cm_subsection = linspace(0.0, 1.0, NUM_COLORS) 
    colors = [cm.Set1(x) for x in cm_subsection]
    
    # create report name
    current_date = datetime.now()
<<<<<<< HEAD
    date_time = current_date.strftime("%Y_%m_%d_%H-%M-%S")
    report_name = 'eval_results/eval_report_{}.pdf'.format(date_time)
=======
    date_time = current_date.strftime("%Y_%m_%d_%H:%M:%S")
    report_dir = prepare_results_dir(date_time)
    report_name = 'eval_report_{}.pdf'.format(date_time)
>>>>>>> 431590e4
   
   # create pdf report
    with PdfPages(os.path.join(report_dir, report_name)) as pdf:

        gt_marker = mlines.Line2D([], [], color='k',marker='o',linestyle='dashed', linewidth=1, markersize=4, label='ground truth')
        track_marker = mlines.Line2D([], [], color='k',marker='x',linestyle='dashed', linewidth=1, markersize=4, label='track estimate')

        # MOT-metrics info for overall 2D table generation
        cols = ['MOTA', 'MOTP', 'FP',  'FN', 'IDs']

        # 2D list: consecutive list represent rows, elements wihtin one list represent columns
        cells = [ [ round(mot_summary['mota']['acc'],2),  \
                    round(mot_summary['motp']['acc'],2), \
                    mot_summary['num_false_positives']['acc'], \
                    mot_summary['num_misses']['acc'], \
                    mot_summary['num_switches']['acc'] ] ]

        # Create Overall results in 2D

        # create figure and axes
        fig = plt.figure(constrained_layout=True)
        gs = fig.add_gridspec(12, 12)
        ax0 = fig.add_subplot(gs[1:9,1:-1])
        ax0.set(title ='Overall results in 2D' ,xlabel='x' ,ylabel='y')

        ax1 = fig.add_subplot(gs[9:12,1:-1])
        ax1.axis('off')
        ax1.table(cellText=cells, colLabels=cols, loc='center', cellLoc='center')

        # write ground truth into axes
        plot_tracks(ax0, gt_labels, tracks_gt, NUMBER_TS, gt_marker)

        # write tracker estimates into axes
        plot_tracks(ax0, est_labels, tracks_est, NUMBER_TS, track_marker, colors)
  
        ax0.legend(handles=[gt_marker, track_marker], fontsize='8')                 
        pdf.savefig()
        plt.close()
    
        # Create Time step evaluation
        for interval in range(NUMBER_TS):
            
            # create figure
            fig = plt.figure(constrained_layout=True)
            gs = fig.add_gridspec(12, 12)
            ax0 = fig.add_subplot(gs[1:9,1:-1])
            title = 'Time step:{}'.format(interval)
            ax0.set(title=title ,xlabel='x' ,ylabel='y')

            # table data
            # MOT-metrics info for table generation
            cols = ['Event', 'Type', 'OId', 'HId',  'D']

            # init table data
            dim_cols = len(cols)
            dim_rows = len(mot_ts_results[interval]['Type'])
            # init 2d list: consecutive list represent rows, elements wihtin one list represent columns
            cells = [ ([0] * dim_cols) for row in range(dim_rows) ]
            # fill table data
            for i, tp in enumerate(mot_ts_results[interval]['Type']):
                cells[i][0] = i
                cells[i][1] = tp
            for i, OId in enumerate(mot_ts_results[interval]['OId']):
                cells[i][2] = OId
            for i, HId in enumerate(mot_ts_results[interval]['HId']):
                cells[i][3] = round(HId, 1)
            for i, D in enumerate(mot_ts_results[interval]['D']):
                cells[i][4] = round(D, 3)

            # create table
            ax1 = fig.add_subplot(gs[9:12,1:-1])
            ax1.axis('off')
            ax1.table(cellText=cells, colLabels=cols, loc='center', cellLoc='center')

            markers = []

            # write ground truth into axes  
            plot_tracks(ax0, gt_labels, tracks_gt, interval, gt_marker)

            # write tracker estimates into axes
            for i, label in enumerate(est_labels):
                track_label_data = tracks_est[tracks_est['label'] == label]
            
                x = np.squeeze(track_label_data[track_label_data['ts'] == interval ]['x'])
                    
                if(len(x) == 0):
                    continue
                marker_info = str(label) + ', r: {}'.format(round(float(track_label_data[track_label_data['ts'] == interval ]['r']), 2))
                ax0.plot(x[0], x[1], marker=track_marker.get_marker(), markersize=4, color = colors[i])
                markers.append(mlines.Line2D([], [], color=colors[i], marker=track_marker.get_marker(),\
                    linestyle='None', markersize=5, label=marker_info))

            ax0.legend(handles=markers, fontsize='8')
            pdf.savefig()
            plt.close()

    print("\n Report saved as {}".format(report_name))


def plot_tracks(ax, labels, tracks, ts, format, colors=None):
    """
    Plots the tracks from start until the given timestep

    If no colors are given, the tracks are plotted in black.
    
    Parameters
    ----------
    ax: matplotlib.axes._subplots.AxesSubplot
        Subplot axes for estimated tracks plot

    labels: ndarray
        The sorted unique estimated labels
       
    tracks: ndarray 
        Array of tracks (dtype = SimParameters.dt_tracks)

    ts: float
        Timestep

    format: matplotlib.lines.line2D
        Line format object to define linestyle, linewidth, and marker
    
    colors: list, optional
        list of matplotlib colors, same length as labels  
    """
    for i, label in enumerate(labels):
        track = tracks[tracks['label'] == label]
        x = track[track['ts'] <= ts]['x']

        if(len(x) > 0):
            color = colors[i] if colors is not None else 'k'
            ax.plot(x[:,0], x[:,1], linestyle=format.get_linestyle(), \
                linewidth=format.get_linewidth(), marker=format.get_marker(), \
                    markersize=4, color=color)
            # plot bigger marker at last timestep
            ax.plot(x[-1,0], x[-1,1], linestyle=format.get_linestyle(), \
                linewidth=format.get_linewidth(), marker=format.get_marker(), \
                    markersize=6, color=color)<|MERGE_RESOLUTION|>--- conflicted
+++ resolved
@@ -137,14 +137,9 @@
     
     # create report name
     current_date = datetime.now()
-<<<<<<< HEAD
     date_time = current_date.strftime("%Y_%m_%d_%H-%M-%S")
-    report_name = 'eval_results/eval_report_{}.pdf'.format(date_time)
-=======
-    date_time = current_date.strftime("%Y_%m_%d_%H:%M:%S")
     report_dir = prepare_results_dir(date_time)
     report_name = 'eval_report_{}.pdf'.format(date_time)
->>>>>>> 431590e4
    
    # create pdf report
     with PdfPages(os.path.join(report_dir, report_name)) as pdf:
