import numpy as np
from dataclasses import dataclass, field
from typing import Callable
from .murty import murty_wrapper
from .gibbs_sampler import gibbs_sampler

float_precision = 'f4'

@dataclass (frozen=True)
class TrackerParameters():
    """
    Class containing the overall tracker parameters
    """
    dim_x: int = 4              # Dimension (number) of states
    dim_z: int = 2              # Dimension (number) of measurement inputs
    n_targets_max: int = 1000   # maximum number of targets
<<<<<<< HEAD
    n_gm_cmpnts_max: int = 20  # maximum number of Gaussian mixture components
    log_w_prun_th: float = np.log(0.1)       # Log-likelihood threshold of gaussian mixture weight for pruning 
    log_r_sel_th: float = np.log(0.4) # Log-likelihood threshold of target existence probability for selection
    p_survival: float = 0.99    # survival probability
    p_birth: float = 0.6        # birth probability
    adaptive_birth_th: float = 0.05 # adaptive birth threshold
=======
    n_gm_cmpnts_max: int = 25  # maximum number of Gaussian mixture components
    log_w_prun_th: float = np.log(0.05)       # Log-likelihood threshold of gaussian mixture weight for pruning
    mc_merging_dist_th: float = 3 # Merging threshold of squared Mahalanobis distance between two mixture components 
    log_r_sel_th: float = np.log(0.3) # Log-likelihood threshold of target existence probability for selection
    p_survival: float = 0.9    # survival probability
    p_birth: float = 0.2        # birth probability
    adaptive_birth_th: float = 0.01 # adaptive birth threshold
>>>>>>> 1a716f16
    p_detect: float = 0.9      # detection probability
    log_p_detect: float = field(init=False)
    log_q_detect: float = field(init=False)
    kappa: float = 0.01         # clutter intensity
    log_kappa: float = field(init=False)
    r_prun_th: float = 0.05    # existence probability pruning threshold
    log_r_prun_th: float = field(init=False)
    # observation noise covariance
    R: np.ndarray = np.asarray([[1., 0.],
                                [0., 1.]], dtype=float_precision)
    # process noise covariance
    Q: np.ndarray = np.asarray([[1., 0., 1., 0.],
                                [0., 1., 0., 1.],
                                [1., 0., 1., 0.],
                                [0., 1., 0., 1.]], dtype=float_precision)
    # Motion model: state transition matrix
    F: np.ndarray = np.asarray([[1., 0., 1., 0.],
                                [0., 1., 0., 1.],
                                [0., 0., 1., 0.],
                                [0., 0., 0., 1.]], dtype=float_precision)
    # Observation model
    H: np.ndarray = np.asarray([[1., 0., 0., 0.],
                                [0., 1., 0., 0.]], dtype=float_precision)
    # Initial state covariance matrix
    P_init: np.ndarray = np.asarray([[2., 0., 0., 0.],
                                    [0., 2., 0., 0.],
                                    [0., 0., 2., 0.],
                                    [0., 0., 0., 2.]], dtype=float_precision)
    # Algorithm used for solving the ranked assignment problem
    ranked_assign: Callable[[np.ndarray, np.ndarray, int], None] = murty_wrapper
    num_assignments: int = 1000 # Maximum number of hypothetical assignments created by the ranked assignment

    # Gibbs sampler parameters
    num_samples: int = 1000  # Number of samples the Gibbs sampler takes from the eta_nll matrix
    max_invalid_samples: int = 100 # Maximum number of consecutive invalid samples that do not contain a valid assignment after that the gibbs sampler terminates

    def __post_init__(self):
        """
        Initialization of computed attributes
        """
        object.__setattr__(self, 'log_p_detect', np.log(self.p_detect))
        object.__setattr__(self, 'log_q_detect', np.log(1 - self.p_detect))
        object.__setattr__(self, 'log_kappa', np.log(self.kappa))
        object.__setattr__(self, 'log_r_prun_th', np.log(self.r_prun_th))

@dataclass (frozen=True) 
class SimParameters():
    """
    Class containing the overall simulation parameters
    """                      
    sim_length: int = 14  # number of simulation timesteps
    dim_x: int = 4 # Dimension (number) of state variables
    dim_z: int = 2 # Dimension of measured state variables
    sigma: float = 0 # Standard deviation of measurement noise
    max_d2: int = 1000**2 # Maximum squared euclidian distance for which py-motmetrics creates a hypothesis between a ground truth track and estimated track

    # State Transition matrix
    F: np.ndarray = np.asarray([[1,0,1,0],
                                [0,1,0,1],
                                [0,0,1,0],
                                [0,0,0,1]],dtype=float_precision)

    # Data type of array to generate tracks
    dt_init_track_info: np.dtype = np.dtype([('x', 'f8',(dim_x)),
                                     ('birth_ts', 'u4'),
                                     ('death_ts', 'u4'),
                                     ('label', 'f4')])
    # Data type of tracks
    dt_tracks: np.dtype = np.dtype([('x', 'f8',(dim_x)),
                          ('ts', 'u4'),
                          ('label', 'f4'),
                          ('r', 'f4')])

    # Data type of measuerements
    dt_measurement: np.dtype = np.dtype([('z', 'f8',(dim_z)),
                                          ('ts', 'u4')])

    # Array with state, birth and death information to generate tracks
<<<<<<< HEAD
    init_track_info: np.ndarray = np.asarray([([10, 10, 2, 2],0, 12, 1.0),
                                              ([20, 50, 4, 5],0, 21, 2.0),
                                              ([35, 40, -3, -4],0, 21, 3.0),
                                              ([30, 90, 2, -4],0, 21, 4.0)],dtype=dt_init_track_info)
=======
    init_track_info: np.ndarray = np.asarray([([10, 10, 2, 2],0, 7, 1.0),
                                              ([20, 50, 2, 2.5],0, 21, 2.0),
                                              ([35, 40, -1.5, -2],0, 21, 3.0),
                                              ([30, 90, 1, -2],0, 21, 4.0)],dtype=dt_init_track_info)
>>>>>>> 1a716f16
<|MERGE_RESOLUTION|>--- conflicted
+++ resolved
@@ -14,22 +14,13 @@
     dim_x: int = 4              # Dimension (number) of states
     dim_z: int = 2              # Dimension (number) of measurement inputs
     n_targets_max: int = 1000   # maximum number of targets
-<<<<<<< HEAD
     n_gm_cmpnts_max: int = 20  # maximum number of Gaussian mixture components
     log_w_prun_th: float = np.log(0.1)       # Log-likelihood threshold of gaussian mixture weight for pruning 
+    mc_merging_dist_th: float = 3 # Merging threshold of squared Mahalanobis distance between two mixture components 
     log_r_sel_th: float = np.log(0.4) # Log-likelihood threshold of target existence probability for selection
     p_survival: float = 0.99    # survival probability
     p_birth: float = 0.6        # birth probability
     adaptive_birth_th: float = 0.05 # adaptive birth threshold
-=======
-    n_gm_cmpnts_max: int = 25  # maximum number of Gaussian mixture components
-    log_w_prun_th: float = np.log(0.05)       # Log-likelihood threshold of gaussian mixture weight for pruning
-    mc_merging_dist_th: float = 3 # Merging threshold of squared Mahalanobis distance between two mixture components 
-    log_r_sel_th: float = np.log(0.3) # Log-likelihood threshold of target existence probability for selection
-    p_survival: float = 0.9    # survival probability
-    p_birth: float = 0.2        # birth probability
-    adaptive_birth_th: float = 0.01 # adaptive birth threshold
->>>>>>> 1a716f16
     p_detect: float = 0.9      # detection probability
     log_p_detect: float = field(init=False)
     log_q_detect: float = field(init=False)
@@ -108,14 +99,7 @@
                                           ('ts', 'u4')])
 
     # Array with state, birth and death information to generate tracks
-<<<<<<< HEAD
     init_track_info: np.ndarray = np.asarray([([10, 10, 2, 2],0, 12, 1.0),
                                               ([20, 50, 4, 5],0, 21, 2.0),
                                               ([35, 40, -3, -4],0, 21, 3.0),
                                               ([30, 90, 2, -4],0, 21, 4.0)],dtype=dt_init_track_info)
-=======
-    init_track_info: np.ndarray = np.asarray([([10, 10, 2, 2],0, 7, 1.0),
-                                              ([20, 50, 2, 2.5],0, 21, 2.0),
-                                              ([35, 40, -1.5, -2],0, 21, 3.0),
-                                              ([30, 90, 1, -2],0, 21, 4.0)],dtype=dt_init_track_info)
->>>>>>> 1a716f16
