import numpy as np
from dataclasses import dataclass, field

@dataclass (frozen=True)
class TrackerParameters():
    """
    Class containing the overal tracker parameters
    """
    dim_x: int = 4              # Dimension (number) of states (first + second order)
    dim_z: int = 2              # Dimension (number) of measurement inputs
    n_targets_max: int = 1000   # maximum number of targets
    n_gm_cmpnts_max: int = 100  # maximum number of Gaussian mixture components
    p_survival: float = 0.99    # survival probability
    p_birth: float = 0.02       # birth probability
    p_detect: float = 0.99      # detection probability
    log_p_detect: float = field(init=False)
    log_q_detect: float = field(init=False)
    kappa: float = 0.01         # clutter intensity
    log_kappa: float = field(init=False)
    r_prun_th: float = 1e-3     # existence probability pruning threshold
    # observation noise covariance
    R: np.ndarray = np.asarray([[10., 0.],
                                [0., 10.]], dtype='f4')
    # process noise covariance
<<<<<<< HEAD
    Q: np.ndarray = np.asarray([[5., 0., 10., 0.],
                                [0., 5., 0., 10.],
                                [10., 0., 20., 0.],
                                [0., 10., 0., 20.]], dtype='f4')
    # Motion model: state transition matrix
    F: np.ndarray = np.asarray([[1., 0., 1., 0.],
                                [0., 1., 0., 1.],
                                [0., 0., 1., 0.],
                                [0., 0., 0., 1.]], dtype='f4')
    # Observation model
    H: np.ndarray = np.asarray([[1., 0., 0., 0.],
                                [0., 1., 0., 0.]], dtype='f4')
    # Initial state covariance matrix
    P_init: np.ndarray = np.asarray([[100., 0., 0., 0.],
                                    [0., 100., 0., 0.],
                                    [0., 0., 100., 0.],
                                    [0., 0., 0., 100.]], dtype='f4')

    
    def __post_init__(self):
        """
        Initialization of computed attributes
        """
        object.__setattr__(self, 'log_p_detect', np.log(self.p_detect))
        object.__setattr__(self, 'log_q_detect', np.log(1 - self.p_detect))
        object.__setattr__(self, 'log_kappa', np.log(self.kappa))
=======
    Q: np.ndarray = np.asarray([[5, 0, 10, 0],
                                [0, 5, 0, 10],
                                [10, 0, 20, 0],
                                [0, 10, 0, 20]], dtype='f4')

@dataclass (frozen=True) 
class SimParameters():
    """
    Class containing the overal simulation parameters
    """                      
    sim_length: int = 4   # number of simulation timesteps
    dim_x: int = 4 # Dimension (number) of state variables
    dim_z: int = 2 # Dimension of measured state variables
    sigma: float = 2 # Standard deviation of measurement noise

    # State Transition matrix
    F: np.ndarray = np.asarray([[1,0,1,0],
                                [0,1,0,1],
                                [0,0,1,0],
                                [0,0,0,1]],dtype='f4')

    # Data type of array to generate tracks
    dt_init_track_info: np.dtype = np.dtype([('x', 'f8',(dim_x)),
                                     ('birth_ts', 'u4'),
                                     ('death_ts', 'u4'),
                                     ('label', 'u4')])
    # Data type of tracks
    dt_tracks: np.dtype = np.dtype([('x', 'f8',(dim_x)),
                          ('ts', 'u4'),
                          ('label', 'u4')])

    # Data type of measuerements
    dt_measurement: np.dtype = np.dtype([('z', 'f8',(dim_z)),
                                          ('ts', 'u4')])

    # Array with state, birth and death information to generate tracks
    init_track_info: np.ndarray = np.asarray ([([10, 10, 2, 2],0, 2, 1),
                                                ([20, 50, 4, 5],0, 3, 2), 
                                                ([20, 50, 4, 5],2, 5, 3)],dtype=dt_init_track_info)
>>>>>>> 86bc5a7d
<|MERGE_RESOLUTION|>--- conflicted
+++ resolved
@@ -22,7 +22,6 @@
     R: np.ndarray = np.asarray([[10., 0.],
                                 [0., 10.]], dtype='f4')
     # process noise covariance
-<<<<<<< HEAD
     Q: np.ndarray = np.asarray([[5., 0., 10., 0.],
                                 [0., 5., 0., 10.],
                                 [10., 0., 20., 0.],
@@ -41,7 +40,6 @@
                                     [0., 0., 100., 0.],
                                     [0., 0., 0., 100.]], dtype='f4')
 
-    
     def __post_init__(self):
         """
         Initialization of computed attributes
@@ -49,11 +47,6 @@
         object.__setattr__(self, 'log_p_detect', np.log(self.p_detect))
         object.__setattr__(self, 'log_q_detect', np.log(1 - self.p_detect))
         object.__setattr__(self, 'log_kappa', np.log(self.kappa))
-=======
-    Q: np.ndarray = np.asarray([[5, 0, 10, 0],
-                                [0, 5, 0, 10],
-                                [10, 0, 20, 0],
-                                [0, 10, 0, 20]], dtype='f4')
 
 @dataclass (frozen=True) 
 class SimParameters():
@@ -88,5 +81,4 @@
     # Array with state, birth and death information to generate tracks
     init_track_info: np.ndarray = np.asarray ([([10, 10, 2, 2],0, 2, 1),
                                                 ([20, 50, 4, 5],0, 3, 2), 
-                                                ([20, 50, 4, 5],2, 5, 3)],dtype=dt_init_track_info)
->>>>>>> 86bc5a7d
+                                                ([20, 50, 4, 5],2, 5, 3)],dtype=dt_init_track_info)